--- conflicted
+++ resolved
@@ -522,23 +522,4 @@
         .collect();
     fs_err::write(path, reset_method)?;
     Ok(())
-<<<<<<< HEAD
-}
-
-pub struct LockedMemoryAllocator {
-    dma_buffer: Arc<dyn VfioDmaBuffer>,
-}
-
-impl HostDmaAllocator for LockedMemoryAllocator {
-    fn allocate_dma_buffer(&self, len: usize) -> anyhow::Result<MemoryBlock> {
-        tracing::info!("YSP: WRONG allocate_dma_buffer {}", len);
-        self.dma_buffer.create_dma_buffer(len)
-    }
-
-    fn attach_dma_buffer(&self, len: usize, base_pfn: u64) -> anyhow::Result<MemoryBlock> {
-        tracing::info!("YSP: WRONG attach_dma_buffer len={} pfn[0]={:X}", len, base_pfn);
-        self.dma_buffer.restore_dma_buffer(len, base_pfn)
-    }
-=======
->>>>>>> c51d620f
 }