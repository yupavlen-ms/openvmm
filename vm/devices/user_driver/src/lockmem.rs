// Copyright (c) Microsoft Corporation.
// Licensed under the MIT License.

#![cfg(target_os = "linux")]

use crate::memory::MappedDmaTarget;
use anyhow::Context;
use std::ffi::c_void;
use std::fs::File;
use std::io::Read;
use std::io::Seek;
use std::io::SeekFrom;
use zerocopy::IntoBytes;

const PAGE_SIZE: usize = 4096;

pub struct LockedMemory {
    mapping: Mapping,
    pfns: Vec<u64>,
}

// SAFETY: The result of an mmap is safe to share amongst threads.
unsafe impl Send for Mapping {}
// SAFETY: The result of an mmap is safe to share amongst threads.
unsafe impl Sync for Mapping {}

struct Mapping {
    addr: *mut c_void,
    len: usize,
}

impl Mapping {
    fn new(len: usize) -> std::io::Result<Self> {
        // SAFETY: No file descriptor or address is being passed.
        // The result is being validated.
        let addr = unsafe {
            libc::mmap(
                std::ptr::null_mut(),
                len,
                libc::PROT_READ | libc::PROT_WRITE,
                libc::MAP_PRIVATE | libc::MAP_ANONYMOUS | libc::MAP_LOCKED,
                -1,
                0,
            )
        };
        if addr == libc::MAP_FAILED {
            return Err(std::io::Error::last_os_error());
        }

        Ok(Self { addr, len })
    }

    fn lock(&self) -> std::io::Result<()> {
        // SAFETY: self contains a valid mmap result.
        if unsafe { libc::mlock(self.addr, self.len) } < 0 {
            return Err(std::io::Error::last_os_error());
        }
        Ok(())
    }

    fn pages(&self) -> anyhow::Result<Vec<u64>> {
        let mut pagemap = File::open("/proc/self/pagemap").context("failed to open pagemap")?;
        pagemap
            .seek(SeekFrom::Start((8 * self.addr as usize / PAGE_SIZE) as u64))
            .context("failed to seek")?;
        let n = self.len / PAGE_SIZE;
        let mut pfns = vec![0u64; n];
        pagemap
            .read(pfns.as_mut_bytes())
            .context("failed to read from pagemap")?;
        for pfn in &mut pfns {
            if *pfn & (1 << 63) == 0 {
                anyhow::bail!("page not present in RAM");
            }
            *pfn &= 0x3f_ffff_ffff_ffff;
        }
        Ok(pfns)
    }
}

impl Drop for Mapping {
    fn drop(&mut self) {
        // SAFETY: self contains a valid mmap result.
        if unsafe { libc::munmap(self.addr, self.len) } < 0 {
            panic!("{:?}", std::io::Error::last_os_error());
        }
    }
}

impl LockedMemory {
    pub fn new(len: usize) -> anyhow::Result<Self> {
        if len % PAGE_SIZE != 0 {
            anyhow::bail!("not a page-size multiple");
        }
        let mapping = Mapping::new(len).context("failed to create mapping")?;
        mapping.lock().context("failed to lock mapping")?;
        let pages = mapping.pages()?;
        tracing::info!("YSP: LockedMemory::new {}", len);
        Ok(Self {
            mapping,
            pfns: pages,
        })
    }
}

// SAFETY: The stored mapping is valid for the lifetime of the LockedMemory.
// It is only unmapped on drop.
unsafe impl MappedDmaTarget for LockedMemory {
    fn base(&self) -> *const u8 {
        self.mapping.addr.cast()
    }

    fn len(&self) -> usize {
        self.mapping.len
    }

    fn pfns(&self) -> &[u64] {
        &self.pfns
    }

    fn pfn_bias(&self) -> u64 {
        0
    }
}

#[derive(Clone)]
pub struct LockedMemorySpawner;

<<<<<<< HEAD
#[cfg(feature = "vfio")]
impl crate::vfio::VfioDmaBuffer for LockedMemorySpawner {
    fn create_dma_buffer(&self, len: usize) -> anyhow::Result<crate::memory::MemoryBlock> {
        tracing::info!("YSP: create_dma_buffer {}", len);
=======
impl crate::DmaClient for LockedMemorySpawner {
    fn allocate_dma_buffer(&self, len: usize) -> anyhow::Result<crate::memory::MemoryBlock> {
>>>>>>> c51d620f
        Ok(crate::memory::MemoryBlock::new(LockedMemory::new(len)?))
    }

    fn attach_dma_buffer(
        &self,
        _len: usize,
        _base_pfn: u64,
    ) -> anyhow::Result<crate::memory::MemoryBlock> {
        tracing::error!("YSP: WRONG restore_dma_buffer len={}", _len);
        anyhow::bail!("restore not supported for lockmem")
    }
}<|MERGE_RESOLUTION|>--- conflicted
+++ resolved
@@ -126,15 +126,9 @@
 #[derive(Clone)]
 pub struct LockedMemorySpawner;
 
-<<<<<<< HEAD
-#[cfg(feature = "vfio")]
-impl crate::vfio::VfioDmaBuffer for LockedMemorySpawner {
-    fn create_dma_buffer(&self, len: usize) -> anyhow::Result<crate::memory::MemoryBlock> {
-        tracing::info!("YSP: create_dma_buffer {}", len);
-=======
 impl crate::DmaClient for LockedMemorySpawner {
     fn allocate_dma_buffer(&self, len: usize) -> anyhow::Result<crate::memory::MemoryBlock> {
->>>>>>> c51d620f
+        tracing::info!("YSP: allocate_dma_buffer {}", len);
         Ok(crate::memory::MemoryBlock::new(LockedMemory::new(len)?))
     }
 
@@ -143,7 +137,7 @@
         _len: usize,
         _base_pfn: u64,
     ) -> anyhow::Result<crate::memory::MemoryBlock> {
-        tracing::error!("YSP: WRONG restore_dma_buffer len={}", _len);
+        tracing::error!("YSP: WRONG attach_dma_buffer len={}", _len);
         anyhow::bail!("restore not supported for lockmem")
     }
 }