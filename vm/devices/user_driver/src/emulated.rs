--- conflicted
+++ resolved
@@ -328,15 +328,9 @@
         })
     }
 
-<<<<<<< HEAD
-    /// Returns an object that can allocate host memory to be shared with the device.
-    fn host_allocator(&self) -> Self::DmaAllocator {
+    fn dma_client(&self) -> Arc<dyn DmaClient> {
         tracing::info!("YSP: host_allocator B");
-        EmulatedDmaAllocator {
-=======
-    fn dma_client(&self) -> Arc<dyn DmaClient> {
         Arc::new(EmulatedDmaAllocator {
->>>>>>> e74f61e5
             shared_mem: self.shared_mem.clone(),
         }) as Arc<dyn DmaClient>
     }
