// Copyright (c) Microsoft Corporation.
// Licensed under the MIT License.

//! Device register access.

use super::spec;
use inspect::Inspect;
use pal_async::driver::Driver;
use std::sync::atomic::AtomicBool;
use std::sync::atomic::Ordering::Relaxed;
use tracing::instrument;
use user_driver::DeviceBacking;
use user_driver::DeviceRegisterIo;
use user_driver::backoff::Backoff;

#[derive(Inspect)]
#[inspect(extra = "Self::inspect_extra")]
pub(crate) struct DeviceRegisters<T: DeviceBacking> {
    pub bar0: Bar0<T::Registers>,
    pub cap: spec::Cap,
    #[inspect(with = "inspect::AtomicMut")]
    inspect_hw: AtomicBool,
}

impl<T: DeviceBacking> DeviceRegisters<T> {
    pub fn new(bar0: Bar0<T::Registers>) -> Self {
        let cap = bar0.cap();
        Self {
            bar0,
            cap,
            inspect_hw: false.into(),
        }
    }

    fn doorbell_offset(&self, qid: u16, completion: bool) -> usize {
        let doorbell_stride_bits = self.cap.dstrd() + 2;
        0x1000 + ((qid as usize * 2 + completion as usize) << doorbell_stride_bits)
    }

    pub fn doorbell(&self, qid: u16, completion: bool, value: u32) {
        self.bar0
            .0
            .write_u32(self.doorbell_offset(qid, completion), value)
    }

    fn inspect_extra(&self, resp: &mut inspect::Response<'_>) {
        if self.inspect_hw.load(Relaxed) {
            resp.child("hw", |req| {
                req.respond()
                    .field("cap", self.bar0.cap())
                    .hex("asq", self.bar0.asq())
                    .hex("acq", self.bar0.acq())
                    .field("cc", self.bar0.cc())
                    .field("csts", self.bar0.csts())
                    .field("aqa", self.bar0.aqa())
                    .hex(
                        "sq0tdbl",
                        self.bar0.0.read_u32(self.doorbell_offset(0, false)),
                    )
                    .hex(
                        "cq0hdbl",
                        self.bar0.0.read_u32(self.doorbell_offset(0, true)),
                    );
            });
        }
    }
}

#[derive(Inspect)]
pub(crate) struct Bar0<T: Inspect>(#[inspect(flatten)] pub T);

macro_rules! reg32 {
    ($get:ident, $set:ident, $reg:ident, $ty:ty) => {
        #[allow(dead_code)]
        pub fn $get(&self) -> $ty {
            <$ty>::from(self.0.read_u32(spec::Register::$reg.0 as usize))
        }
        #[allow(dead_code)]
        pub fn $set(&self, v: $ty) {
            self.0.write_u32(spec::Register::$reg.0 as usize, v.into())
        }
    };
}

macro_rules! reg64 {
    ($get:ident, $set:ident, $reg:ident, $ty:ty) => {
        #[allow(dead_code)]
        pub fn $get(&self) -> $ty {
            <$ty>::from(self.0.read_u64(spec::Register::$reg.0 as usize))
        }
        #[allow(dead_code)]
        pub fn $set(&self, v: $ty) {
            self.0.write_u64(spec::Register::$reg.0 as usize, v.into())
        }
    };
}

impl<T: DeviceRegisterIo + Inspect> Bar0<T> {
    reg64!(cap, set_cap, CAP, spec::Cap);
    reg64!(asq, set_asq, ASQ, u64);
    reg64!(acq, set_acq, ACQ, u64);
    reg32!(cc, set_cc, CC, spec::Cc);
    reg32!(csts, set_csts, CSTS, spec::Csts);
    reg32!(aqa, set_aqa, AQA, spec::Aqa);

    #[instrument(skip_all)]
<<<<<<< HEAD
    pub async fn reset(&self, driver: &dyn Driver) -> bool {
        tracing::info!("YSP: still resetting");
=======
    pub async fn reset(&self, driver: &dyn Driver) -> Result<(), u32> {
>>>>>>> bb2131e3
        let cc = self.cc().with_en(false);
        self.set_cc(cc);
        let mut backoff = Backoff::new(driver);
        // Loop until either RDY bit is cleared
        // or CSTS read returns -1 which means
        // failure in emulation layer.
        loop {
            let csts = self.csts();
            if !csts.rdy() {
                break Ok(());
            }
            if u32::from(csts) == !0 {
                break Err(!0);
            }
            backoff.back_off().await;
        }
    }
}<|MERGE_RESOLUTION|>--- conflicted
+++ resolved
@@ -104,12 +104,8 @@
     reg32!(aqa, set_aqa, AQA, spec::Aqa);
 
     #[instrument(skip_all)]
-<<<<<<< HEAD
-    pub async fn reset(&self, driver: &dyn Driver) -> bool {
+    pub async fn reset(&self, driver: &dyn Driver) -> Result<(), u32> {
         tracing::info!("YSP: still resetting");
-=======
-    pub async fn reset(&self, driver: &dyn Driver) -> Result<(), u32> {
->>>>>>> bb2131e3
         let cc = self.cc().with_en(false);
         self.set_cc(cc);
         let mut backoff = Backoff::new(driver);
