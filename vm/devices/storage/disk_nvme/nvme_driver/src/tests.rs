--- conflicted
+++ resolved
@@ -150,11 +150,7 @@
         .await
         .unwrap();
     let device = NvmeTestEmulatedDevice::new(nvme, msi_set, dma_client.clone());
-<<<<<<< HEAD
-    let mut driver = NvmeDriver::new(&driver_source, CPU_COUNT, device)
-=======
-    let driver = NvmeDriver::new(&driver_source, CPU_COUNT, device, false)
->>>>>>> 60d0a6b2
+    let mut driver = NvmeDriver::new(&driver_source, CPU_COUNT, device, false)
         .await
         .unwrap();
     let namespace = driver.namespace(1).await.unwrap();
