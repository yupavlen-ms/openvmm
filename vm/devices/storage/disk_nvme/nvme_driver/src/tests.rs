--- conflicted
+++ resolved
@@ -296,17 +296,10 @@
     // Wait for CSTS.RDY to set.
     backoff.back_off().await;
 
-<<<<<<< HEAD
     let new_device = EmulatedDevice::new(new_nvme_ctrl, new_msi_x, new_emu_mem);
     let _new_nvme_driver = NvmeDriver::restore(&driver_source, CPU_COUNT, new_device, &saved_state)
         .await
         .unwrap();
-=======
-    let _new_device = EmulatedDevice::new(new_nvme_ctrl, new_msi_x, new_emu_mem);
-    // TODO: Memory restore is disabled for emulated DMA, uncomment once fixed.
-    // let _new_nvme_driver = NvmeDriver::restore(&driver_source, CPU_COUNT, new_device, &saved_state)
-    //     .await
-    //     .unwrap();
 }
 
 #[derive(Inspect)]
@@ -412,5 +405,4 @@
     fn write_u64(&self, offset: usize, data: u64) {
         self.mapping.write_u64(offset, data);
     }
->>>>>>> 88225af4
 }