// Copyright (c) Microsoft Corporation.
// Licensed under the MIT License.

//! The openhcl boot loader, which loads before the kernel to set up the
//! kernel's boot parameters.

// See build.rs.
#![cfg_attr(minimal_rt, no_std, no_main)]
// UNSAFETY: Interacting with low level hardware and bootloader primitives.
#![expect(unsafe_code)]

mod arch;
mod boot_logger;
mod cmdline;
mod dt;
mod host_params;
mod hypercall;
mod rt;
mod sidecar;
mod single_threaded;

use crate::arch::setup_vtl2_memory;
use crate::arch::setup_vtl2_vp;
#[cfg(target_arch = "x86_64")]
use crate::arch::tdx::get_tdx_tsc_reftime;
use crate::arch::verify_imported_regions_hash;
use crate::boot_logger::boot_logger_init;
use crate::boot_logger::log;
use crate::hypercall::hvcall;
use crate::single_threaded::off_stack;
use arrayvec::ArrayString;
use arrayvec::ArrayVec;
use boot_logger::LoggerType;
use core::fmt::Write;
use dt::write_dt;
use dt::BootTimes;
use host_params::shim_params::IsolationType;
use host_params::shim_params::ShimParams;
use host_params::PartitionInfo;
use host_params::COMMAND_LINE_SIZE;
use hvdef::Vtl;
use loader_defs::linux::setup_data;
use loader_defs::linux::SETUP_DTB;
use loader_defs::shim::ShimParamsRaw;
use memory_range::merge_adjacent_ranges;
use memory_range::walk_ranges;
use memory_range::MemoryRange;
use memory_range::RangeWalkResult;
use minimal_rt::enlightened_panic::enable_enlightened_panic;
use sidecar::SidecarConfig;
use sidecar_defs::SidecarOutput;
use sidecar_defs::SidecarParams;
use single_threaded::OffStackRef;
use zerocopy::FromZeroes;

#[derive(Debug)]
struct CommandLineTooLong;

impl From<core::fmt::Error> for CommandLineTooLong {
    fn from(_: core::fmt::Error) -> Self {
        Self
    }
}

/// Read and setup the underhill kernel command line into the specified buffer.
fn build_kernel_command_line(
    params: &ShimParams,
    cmdline: &mut ArrayString<COMMAND_LINE_SIZE>,
    partition_info: &PartitionInfo,
    can_trust_host: bool,
    sidecar: Option<&SidecarConfig<'_>>,
) -> Result<(), CommandLineTooLong> {
    // For reference:
    // https://www.kernel.org/doc/html/v5.15/admin-guide/kernel-parameters.html
    const KERNEL_PARAMETERS: &[&str] = &[
        // If a console is specified, then write everything to it.
        "loglevel=8",
        // Use a fixed 128KB log buffer by default.
        "log_buf_len=128K",
        // Enable time output on console for ohcldiag-dev.
        "printk.time=1",
        // Enable facility and level output on console for ohcldiag-dev.
        "console_msg_format=syslog",
        // Set uio parameters to size and configure vmbus ring buffer behavior.
        "uio_hv_generic.send_buf_size=0",
        "uio_hv_generic.recv_buf_size=0",
        "uio_hv_generic.ring_size=0x11000",
        "uio_hv_generic.no_mask=1",
        // RELIABILITY: Dump anonymous pages and ELF headers only. Skip over
        // huge pages and the shared pages.
        "coredump_filter=0x33",
        // PERF: No processor frequency governing.
        "cpufreq.off=1",
        // PERF: Disable the CPU idle time management entirely. It does not
        // prevent the idle loop from running on idle CPUs, but it prevents
        // the CPU idle time governors and drivers from being invoked.
        "cpuidle.off=1",
        // PERF: No perf checks for crypto algorithms to boot faster.
        // Would have to evaluate the perf wins on the crypto manager vs
        // delaying the boot up.
        "cryptomgr.notests",
        // PERF: Idle threads use HLT on x64 if there is no work.
        // Believed to be a compromise between waking up the processor
        // and the power consumption.
        "idle=halt",
        // WORKAROUND: Avoid init calls that assume presence of CMOS (Simple
        // Boot Flag) or allocate the real-mode trampoline for APs.
        "initcall_blacklist=init_real_mode,sbf_init",
        // CONFIG-STATIC, PERF: Static loops-per-jiffy value to save time on boot.
        "lpj=3000000",
        // PERF: No broken timer check to boot faster.
        "no_timer_check",
        // CONFIG-STATIC, PERF: Using xsave makes VTL transitions being
        // much slower. The xsave state is shared between VTLs, and we don't
        // context switch it in the kernel when leaving/entering VTL2.
        // Removing this will lead to corrupting register state and the
        // undefined behaviour.
        "noxsave",
        // RELIABILITY: Panic on MCEs and faults in the kernel.
        "oops=panic",
        // RELIABILITY: Don't panic on kernel warnings.
        "panic_on_warn=0",
        // PERF, RELIABILITY: Don't print detailed information about the failing
        // processes (memory maps, threads).
        "panic_print=0",
        // RELIABILITY: Reboot immediately on panic, no timeout.
        "panic=-1",
        // RELIABILITY: Don't print processor context information on a fatal
        // signal. Our crash dump collection infrastructure seems reliable, and
        // this information doesn't seem useful without a dump anyways.
        // Additionally it may push important logs off the end of the kmsg
        // page logged by the host.
        //"print_fatal_signals=0",
        // RELIABILITY: Unlimited logging to /dev/kmsg from userspace.
        "printk.devkmsg=on",
        // RELIABILITY: Reboot using a triple fault as the fastest method.
        // That is also the method used for compatibility with earlier versions
        // of the Microsoft HCL.
        "reboot=t",
        // CONFIG-STATIC: Type of the root file system.
        "rootfstype=tmpfs",
        // PERF: Deactivate kcompactd kernel thread, otherwise it will queue a
        // scheduler timer periodically, which introduces jitters for VTL0.
        "sysctl.vm.compaction_proactiveness=0",
        // PERF: No TSC stability check when booting up to boot faster,
        // also no validation during runtime.
        "tsc=reliable",
        // RELIABILITY: Panic on receiving an NMI.
        "unknown_nmi_panic=1",
        // Even with iommu=off, the SWIOTLB is still allocated on AARCH64
        // (iommu=off ignored entirely), and CVMs (memory encryption forces it on).
        // Set it to the minimum, saving ~63 MiB.
        "swiotlb=1",
        // Use vfio for MANA devices.
        "vfio_pci.ids=1414:00ba",
        // WORKAROUND: Enable no-IOMMU mode. This mode provides no device isolation,
        // and no DMA translation.
        "vfio.enable_unsafe_noiommu_mode=1",
        // Specify the init path.
        "rdinit=/underhill-init",
        // Default to user-mode NVMe driver.
        "OPENHCL_NVME_VFIO=1",
        // The next three items reduce the memory overhead of the storvsc driver.
        // Since it is only used for DVD, performance is not critical.
        "hv_storvsc.storvsc_vcpus_per_sub_channel=2048",
        // Fix number of hardware queues at 2.
        "hv_storvsc.storvsc_max_hw_queues=2",
        // Reduce the ring buffer size to 32K.
        "hv_storvsc.storvsc_ringbuffer_size=0x8000",
        // Disable eager mimalloc commit to prevent core dumps from being overly large
        "MIMALLOC_ARENA_EAGER_COMMIT=0",
    ];

    const X86_KERNEL_PARAMETERS: &[&str] = &[
        // Disable pcid support. This is a temporary fix to allow
        // Underhill to run nested inside AMD VMs. Otherwise, the
        // Underhill kernel tries to start APs with PCID bits set in CR3
        // without the PCIDE bit set in CR4, which is an invalid
        // VP state (according to the mshv nested implementation).
        //
        // TODO: remove this once we figure out the root cause and apply
        // a workaround/fix elsewhere.
        "clearcpuid=pcid",
        // Disable all attempts to use an IOMMU, including swiotlb.
        "iommu=off",
        // Don't probe for a PCI bus. PCI devices currently come from VPCI. When
        // this changes, we will explicitly enumerate a PCI bus via devicetree.
        "pci=off",
    ];

    const AARCH64_KERNEL_PARAMETERS: &[&str] = &[];

    for p in KERNEL_PARAMETERS {
        write!(cmdline, "{p} ")?;
    }

    let arch_parameters = if cfg!(target_arch = "x86_64") {
        X86_KERNEL_PARAMETERS
    } else {
        AARCH64_KERNEL_PARAMETERS
    };
    for p in arch_parameters {
        write!(cmdline, "{p} ")?;
    }

    // Enable the com3 console by default if it's available and we're not
    // isolated, or if we are isolated but also have debugging enabled.
    //
    // Otherwise, set the console to ttynull so the kernel does not default to
    // com1. This is overridden by any user customizations in the static or
    // dynamic command line, as this console argument provided by the bootloader
    // comes first.
    let console = if partition_info.com3_serial_available && can_trust_host {
        "ttyS2,115200"
    } else {
        "ttynull"
    };
    write!(cmdline, "console={console} ")?;

    if params.isolation_type != IsolationType::None {
        write!(
            cmdline,
            "{}=1 ",
            underhill_confidentiality::OPENHCL_CONFIDENTIAL_ENV_VAR_NAME
        )?;
    }

    // Only when explicitly supported by Host.
<<<<<<< HEAD
=======
    // TODO: Move from command line to device tree when stabilized.
>>>>>>> 66f6c5e0
    if partition_info.nvme_keepalive && !partition_info.vtl2_pool_memory.is_empty() {
        write!(cmdline, "OPENHCL_NVME_KEEP_ALIVE=1 ")?;
    }

    if let Some(sidecar) = sidecar {
        write!(cmdline, "{} ", sidecar.kernel_command_line())?;
    }

    // If we're isolated we can't trust the host-provided cmdline
    if can_trust_host {
        let old_cmdline = partition_info.cmdline.as_ref();

        // HACK: See if we should set the vmbus connection id via kernel
        // commandline. It may already be set, and we don't want to set it again.
        //
        // This code will be removed when the kernel supports setting connection id
        // via device tree.
        if !old_cmdline.contains("hv_vmbus.message_connection_id=") {
            write!(
                cmdline,
                "hv_vmbus.message_connection_id=0x{:x} ",
                partition_info.vmbus_vtl2.connection_id
            )?;
        }

        // Prepend the computed parameters to the original command line.
        cmdline.write_str(old_cmdline)?;
    }

    Ok(())
}

// The Linux kernel requires that the FDT fit within a single 256KB mapping, as
// that is the maximum size the kernel can use during its early boot processes.
// We also want our FDT to be as large as possible to support as many vCPUs as
// possible. We set it to 256KB, but it must also be page-aligned, as leaving it
// unaligned runs the possibility of it taking up 1 too many pages, resulting in
// a 260KB mapping, which will fail.
const FDT_SIZE: usize = 256 * 1024;

#[repr(C, align(4096))]
#[derive(zerocopy::FromBytes, zerocopy::FromZeroes)]
struct Fdt {
    header: setup_data,
    data: [u8; FDT_SIZE - size_of::<setup_data>()],
}

/// Raw shim parameters are provided via a relative offset from the base of
/// where the shim is loaded. Return a ShimParams structure based on the raw
/// offset based RawShimParams.
fn shim_parameters(shim_params_raw_offset: isize) -> ShimParams {
    unsafe extern "C" {
        static __ehdr_start: u8;
    }

    let shim_base = core::ptr::addr_of!(__ehdr_start) as usize;

    // SAFETY: The host is required to relocate everything by the same bias, so
    //         the shim parameters should be at the build time specified offset
    //         from the base address of the image.
    let raw_shim_params = unsafe {
        &*(shim_base.wrapping_add_signed(shim_params_raw_offset) as *const ShimParamsRaw)
    };

    ShimParams::new(shim_base as u64, raw_shim_params)
}

/// The maximum number of reserved memory ranges that we might use.
/// See ReservedMemoryType definition for details.
pub const MAX_RESERVED_MEM_RANGES: usize = 5 + sidecar_defs::MAX_NODES;

#[derive(Clone, Copy, Debug, PartialEq, Eq)]
enum ReservedMemoryType {
    /// VTL2 parameter regions (could be up to 2).
    Vtl2Config,
    /// Reserved memory that should not be used by the kernel or usermode. There
    /// should only be one.
    Vtl2Reserved,
    /// Sidecar image. There should only be one.
    SidecarImage,
    /// A reserved range per sidecar node.
    SidecarNode,
    /// Persistent VTL2 memory used for page allocations in usermode. This
    /// memory is persisted, both location and contents, across servicing.
    /// Today, we only support a single range.
    Vtl2GpaPool,
}

/// Construct a slice representing the reserved memory ranges to be reported to
/// VTL2.
fn reserved_memory_regions(
    partition_info: &PartitionInfo,
    sidecar: Option<&SidecarConfig<'_>>,
) -> OffStackRef<'static, impl AsRef<[(MemoryRange, ReservedMemoryType)]> + use<>> {
    let mut reserved = off_stack!(ArrayVec<(MemoryRange, ReservedMemoryType), MAX_RESERVED_MEM_RANGES>, ArrayVec::new_const());
    reserved.clear();
    reserved.extend(
        partition_info
            .vtl2_config_regions()
            .map(|r| (r, ReservedMemoryType::Vtl2Config)),
    );
    if let Some(sidecar) = sidecar {
        reserved.push((sidecar.image, ReservedMemoryType::SidecarImage));
        reserved.extend(sidecar.node_params.iter().map(|x| {
            (
                MemoryRange::new(x.memory_base..x.memory_base + x.memory_size),
                ReservedMemoryType::SidecarNode,
            )
        }));
    }

    // Add the VTL2 reserved region, if it exists.
    if !partition_info.vtl2_reserved_region.is_empty() {
        reserved.push((
            partition_info.vtl2_reserved_region,
            ReservedMemoryType::Vtl2Reserved,
        ));
    }

    // Add any VTL2 private pool.
    if partition_info.vtl2_pool_memory != MemoryRange::EMPTY {
        reserved.push((
            partition_info.vtl2_pool_memory,
            ReservedMemoryType::Vtl2GpaPool,
        ));
    }

    reserved
        .as_mut()
        .sort_unstable_by_key(|(r, _typ)| r.start());

    // Now flatten the ranges to avoid having more reserved ranges than
    // necessary.
    //
    // You can also imagine doing this with `dedup_by`, but `ArrayVec` doesn't
    // implement that.
    let mut flattened = off_stack!(ArrayVec<(MemoryRange, ReservedMemoryType), MAX_RESERVED_MEM_RANGES>, ArrayVec::new_const());
    flattened.clear();
    flattened.extend(merge_adjacent_ranges(reserved.iter().copied()));
    flattened
}

#[cfg_attr(not(target_arch = "x86_64"), allow(dead_code))]
mod x86_boot {
    use crate::host_params::PartitionInfo;
    use crate::single_threaded::off_stack;
    use crate::single_threaded::OffStackRef;
    use crate::zeroed;
    use crate::PageAlign;
    use crate::ReservedMemoryType;
    use core::mem::size_of;
    use core::ops::Range;
    use core::ptr;
    use loader_defs::linux::boot_params;
    use loader_defs::linux::e820entry;
    use loader_defs::linux::setup_data;
    use loader_defs::linux::E820_RAM;
    use loader_defs::linux::E820_RESERVED;
    use loader_defs::linux::SETUP_E820_EXT;
    use memory_range::walk_ranges;
    use memory_range::MemoryRange;
    use memory_range::RangeWalkResult;
    use zerocopy::FromZeroes;

    #[repr(C)]
    #[derive(FromZeroes)]
    pub struct E820Ext {
        pub header: setup_data,
        pub entries: [e820entry; 512],
    }

    fn add_e820_entry(
        entry: Option<&mut e820entry>,
        range: MemoryRange,
        typ: u32,
    ) -> Result<(), BuildE820MapError> {
        *entry.ok_or(BuildE820MapError::OutOfE820Entries)? = e820entry {
            addr: range.start().into(),
            size: range.len().into(),
            typ: typ.into(),
        };
        Ok(())
    }

    #[derive(Debug)]
    pub enum BuildE820MapError {
        /// Parameter region not fully covered by VTL2 ram.
        ReservedRegionNotCovered,
        /// Out of e820 entries.
        OutOfE820Entries,
    }

    /// Build the e820 map for the kernel representing usable VTL2 ram.
    pub fn build_e820_map(
        boot_params: &mut boot_params,
        ext: &mut E820Ext,
        partition_info: &PartitionInfo,
        reserved: &[(MemoryRange, ReservedMemoryType)],
    ) -> Result<bool, BuildE820MapError> {
        boot_params.e820_entries = 0;
        let mut entries = boot_params
            .e820_map
            .iter_mut()
            .chain(ext.entries.iter_mut());

        let mut n = 0;
        for (range, r) in walk_ranges(
            partition_info.vtl2_ram.iter().map(|e| (e.range, ())),
            reserved.iter().map(|&(r, _)| (r, ())),
        ) {
            match r {
                RangeWalkResult::Neither => {}
                RangeWalkResult::Left(_) => {
                    add_e820_entry(entries.next(), range, E820_RAM)?;
                    n += 1;
                }
                RangeWalkResult::Right(_) => {
                    return Err(BuildE820MapError::ReservedRegionNotCovered);
                }
                RangeWalkResult::Both(_, _) => {
                    add_e820_entry(entries.next(), range, E820_RESERVED)?;
                    n += 1;
                }
            }
        }

        let base = n.min(boot_params.e820_map.len());
        boot_params.e820_entries = base as u8;
        if base < n {
            ext.header.len = ((n - base) * size_of::<e820entry>()) as u32;
            Ok(true)
        } else {
            Ok(false)
        }
    }

    pub fn build_boot_params(
        partition_info: &PartitionInfo,
        reserved_memory: &[(MemoryRange, ReservedMemoryType)],
        initrd: Range<u64>,
        cmdline: &str,
        setup_data_head: *const setup_data,
        setup_data_tail: &mut &mut setup_data,
    ) -> OffStackRef<'static, PageAlign<boot_params>> {
        let mut boot_params_storage = off_stack!(PageAlign<boot_params>, zeroed());
        let boot_params = &mut boot_params_storage.0;
        boot_params.hdr.type_of_loader = 0xff; // Unknown loader type

        // HACK: A kernel change just in the Underhill kernel tree has a workaround
        // to disable probe_roms and reserve_bios_regions when X86_SUBARCH_LGUEST
        // (1) is set by the bootloader. This stops the kernel from reading VTL0
        // memory during kernel boot, which can have catastrophic consequences
        // during a servicing operation when VTL0 has written values to memory, or
        // unaccepted page accesses in an isolated partition.
        //
        // This is only intended as a stopgap until a suitable upstreamable kernel
        // patch is made.
        boot_params.hdr.hardware_subarch = 1.into();

        boot_params.hdr.ramdisk_image = (initrd.start as u32).into();
        boot_params.ext_ramdisk_image = (initrd.start >> 32) as u32;
        let initrd_len = initrd.end - initrd.start;
        boot_params.hdr.ramdisk_size = (initrd_len as u32).into();
        boot_params.ext_ramdisk_size = (initrd_len >> 32) as u32;

        let e820_ext = OffStackRef::leak(off_stack!(E820Ext, zeroed()));

        let used_ext = build_e820_map(boot_params, e820_ext, partition_info, reserved_memory)
            .expect("building e820 map must succeed");

        if used_ext {
            e820_ext.header.ty = SETUP_E820_EXT;
            setup_data_tail.next = ptr::from_ref(&e820_ext.header) as u64;
            *setup_data_tail = &mut e820_ext.header;
        }

        let cmd_line_addr = cmdline.as_ptr() as u64;
        boot_params.hdr.cmd_line_ptr = (cmd_line_addr as u32).into();
        boot_params.ext_cmd_line_ptr = (cmd_line_addr >> 32) as u32;

        boot_params.hdr.setup_data = (setup_data_head as u64).into();
        boot_params_storage
    }
}

/// Build the cc_blob containing the location of different parameters associated with SEV.
#[cfg(target_arch = "x86_64")]
fn build_cc_blob_sev_info(
    cc_blob: &mut loader_defs::linux::cc_blob_sev_info,
    shim_params: &ShimParams,
) {
    // TODO SNP: Currently only the first CPUID page is passed through.
    // Consider changing this.
    cc_blob.magic = loader_defs::linux::CC_BLOB_SEV_INFO_MAGIC;
    cc_blob.version = 0;
    cc_blob._reserved = 0;
    cc_blob.secrets_phys = shim_params.secrets_start();
    cc_blob.secrets_len = hvdef::HV_PAGE_SIZE as u32;
    cc_blob._rsvd1 = 0;
    cc_blob.cpuid_phys = shim_params.cpuid_start();
    cc_blob.cpuid_len = hvdef::HV_PAGE_SIZE as u32;
    cc_blob._rsvd2 = 0;
}

#[repr(C, align(4096))]
#[derive(FromZeroes)]
struct PageAlign<T>(T);

const fn zeroed<T: FromZeroes>() -> T {
    // SAFETY: `T` implements `FromZeroes`, so this is a safe initialization of `T`.
    unsafe { core::mem::MaybeUninit::<T>::zeroed().assume_init() }
}

fn get_ref_time(isolation: IsolationType) -> Option<u64> {
    match isolation {
        #[cfg(target_arch = "x86_64")]
        IsolationType::Tdx => get_tdx_tsc_reftime(),
        #[cfg(target_arch = "x86_64")]
        IsolationType::Snp => None,
        _ => Some(minimal_rt::reftime::reference_time()),
    }
}

fn shim_main(shim_params_raw_offset: isize) -> ! {
    let p = shim_parameters(shim_params_raw_offset);

    // The support code for the fast hypercalls does not set
    // the Guest ID if it is not set yet as opposed to the slow
    // hypercall code path where that is done automatically.
    // Thus the fast hypercalls will fail as the the Guest ID has
    // to be set first hence initialize hypercall support
    // explicitly.
    //
    // In the hardware-isolated case, the hypervisor cannot
    // access the guest registers so the fast hypercalls and
    // any other methods of passing data to/from the hypervisor
    // via the CPU registers (e.g. CPUID, hypercall call code or
    // status) do not work, and the `hvcall()` doesn't have
    // provisions for the hardware-isolated case.
    if !p.isolation_type.is_hardware_isolated() {
        hvcall().initialize();
        if p.isolation_type == IsolationType::None {
            enable_enlightened_panic();
        }
    }

    // Enable early log output if requested in the static command line.
    // Also check for confidential debug mode if we're isolated.
    let static_options =
        cmdline::parse_boot_command_line(p.command_line().command_line().unwrap_or(""));
    if let Some(typ) = static_options.logger {
        boot_logger_init(p.isolation_type, typ);
        log!("openhcl_boot: early debugging enabled");
    }

    let can_trust_host =
        p.isolation_type == IsolationType::None || static_options.confidential_debug;

    let boot_reftime = get_ref_time(p.isolation_type);

    let mut dt_storage = off_stack!(PartitionInfo, PartitionInfo::new());
    let partition_info = match PartitionInfo::read_from_dt(&p, &mut dt_storage, can_trust_host) {
        Ok(Some(val)) => val,
        Ok(None) => panic!("host did not provide a device tree"),
        Err(e) => panic!("unable to read device tree params {}", e),
    };

    // Fill out the non-devicetree derived parts of PartitionInfo.
    if !p.isolation_type.is_hardware_isolated()
        && hvcall().vtl() == Vtl::Vtl2
        && hvdef::HvRegisterVsmCapabilities::from(
            hvcall()
                .get_register(hvdef::HvAllArchRegisterName::VsmCapabilities.into())
                .expect("failed to query vsm capabilities")
                .as_u64(),
        )
        .vtl0_alias_map_available()
    {
        // Disable the alias map on ARM because physical address size is not
        // reliably reported. Since the position of the alias map bit is inferred
        // from address size, the alias map is broken when the PA size is wrong.
        // TODO: is this still true?
        if !cfg!(target_arch = "aarch64") {
            partition_info.vtl0_alias_map =
                Some(1 << (arch::physical_address_bits(p.isolation_type) - 1));
        }
    }

    if can_trust_host {
        // Enable late log output if requested in the dynamic command line.
        // Confidential debug is only allowed in the static command line.
        let dynamic_options = cmdline::parse_boot_command_line(&partition_info.cmdline);
        if let Some(typ) = dynamic_options.logger {
            boot_logger_init(p.isolation_type, typ);
        } else if partition_info.com3_serial_available && cfg!(target_arch = "x86_64") {
            // If COM3 is available and we can trust the host, enable log output even
            // if it wasn't otherwise requested.
            boot_logger_init(p.isolation_type, LoggerType::Serial);
        }
    }

    log!("openhcl_boot: entered shim_main");

    if partition_info.cpus.is_empty() {
        panic!("no cpus");
    }

    validate_vp_hw_ids(partition_info);

    setup_vtl2_vp(partition_info);
    setup_vtl2_memory(&p, partition_info);
    verify_imported_regions_hash(&p);

    let mut sidecar_params = off_stack!(PageAlign<SidecarParams>, zeroed());
    let mut sidecar_output = off_stack!(PageAlign<SidecarOutput>, zeroed());
    let sidecar = sidecar::start_sidecar(
        &p,
        partition_info,
        &mut sidecar_params.0,
        &mut sidecar_output.0,
    );

    let mut cmdline = off_stack!(ArrayString<COMMAND_LINE_SIZE>, ArrayString::new_const());
    build_kernel_command_line(
        &p,
        &mut cmdline,
        partition_info,
        can_trust_host,
        sidecar.as_ref(),
    )
    .unwrap();

    let mut fdt = off_stack!(Fdt, zeroed());
    fdt.header.len = fdt.data.len() as u32;
    fdt.header.ty = SETUP_DTB;

    #[cfg(target_arch = "x86_64")]
    let mut setup_data_tail = &mut fdt.header;
    #[cfg(target_arch = "x86_64")]
    let setup_data_head = core::ptr::from_ref(setup_data_tail);

    #[cfg(target_arch = "x86_64")]
    if p.isolation_type == IsolationType::Snp {
        let cc_blob = OffStackRef::leak(off_stack!(loader_defs::linux::cc_blob_sev_info, zeroed()));
        build_cc_blob_sev_info(cc_blob, &p);

        let cc_data = OffStackRef::leak(off_stack!(loader_defs::linux::cc_setup_data, zeroed()));
        cc_data.header.len = size_of::<loader_defs::linux::cc_setup_data>() as u32;
        cc_data.header.ty = loader_defs::linux::SETUP_CC_BLOB;
        cc_data.cc_blob_address = core::ptr::from_ref(&*cc_blob) as u32;

        // Chain in the setup data.
        setup_data_tail.next = core::ptr::from_ref(&*cc_data) as u64;
        setup_data_tail = &mut cc_data.header;
    }

    let reserved_memory = reserved_memory_regions(partition_info, sidecar.as_ref());
    let initrd = p.initrd_base..p.initrd_base + p.initrd_size;

    // Validate the initrd crc matches what was put at file generation time.
    let computed_crc = crc32fast::hash(p.initrd());
    assert_eq!(
        computed_crc, p.initrd_crc,
        "computed initrd crc does not match build time calculated crc"
    );

    #[cfg(target_arch = "x86_64")]
    let boot_params = x86_boot::build_boot_params(
        partition_info,
        reserved_memory.as_ref(),
        initrd.clone(),
        &cmdline,
        setup_data_head,
        &mut setup_data_tail,
    );

    // Compute the ending boot time. This has to be before writing to device
    // tree, so this is as late as we can do it.

    let boot_times = boot_reftime.map(|start| BootTimes {
        start,
        end: get_ref_time(p.isolation_type).unwrap_or(0),
    });

    // Validate that no imported regions that are pending are not part of vtl2
    // ram.
    for (range, result) in walk_ranges(
        partition_info.vtl2_ram.iter().map(|r| (r.range, ())),
        p.imported_regions(),
    ) {
        match result {
            RangeWalkResult::Neither | RangeWalkResult::Left(_) | RangeWalkResult::Both(_, _) => {}
            RangeWalkResult::Right(accepted) => {
                // Ranges that are not a part of VTL2 ram must have been
                // preaccepted, as usermode expect that to be the case.
                assert!(
                    accepted,
                    "range {:#x?} not in vtl2 ram was not preaccepted at launch",
                    range
                );
            }
        }
    }

    write_dt(
        &mut fdt.data,
        partition_info,
        reserved_memory.as_ref(),
        p.imported_regions().map(|r| {
            // Discard if the range was previously pending - the bootloader has
            // accepted all pending ranges.
            //
            // NOTE: No VTL0 memory today is marked as pending. The check above
            // validates that, and this code may need to change if this becomes
            // no longer true.
            r.0
        }),
        initrd,
        &cmdline,
        sidecar.as_ref(),
        boot_times,
    )
    .unwrap();

    rt::verify_stack_cookie();

    log!("uninitializing hypercalls, about to jump to kernel");
    hvcall().uninitialize();

    cfg_if::cfg_if! {
        if #[cfg(target_arch = "x86_64")] {
            // SAFETY: the parameter blob is trusted.
            let kernel_entry: extern "C" fn(u64, &loader_defs::linux::boot_params) -> ! =
                unsafe { core::mem::transmute(p.kernel_entry_address) };
            kernel_entry(0, &boot_params.0)
        } else if #[cfg(target_arch = "aarch64")] {
            // SAFETY: the parameter blob is trusted.
            let kernel_entry: extern "C" fn(fdt_data: *const u8, mbz0: u64, mbz1: u64, mbz2: u64) -> ! =
                unsafe { core::mem::transmute(p.kernel_entry_address) };
            // Disable MMU for kernel boot without EFI, as required by the boot protocol.
            // Flush (and invalidate) the caches, as that is required for disabling MMU.
            // SAFETY: Just changing a bit in the register and then jumping to the kernel.
            unsafe {
                core::arch::asm!(
                    "
                    mrs     {0}, sctlr_el1
                    bic     {0}, {0}, #0x1
                    msr     sctlr_el1, {0}
                    tlbi    vmalle1
                    dsb     sy
                    isb     sy",
                    lateout(reg) _,
                );
            }
            kernel_entry(fdt.data.as_ptr(), 0, 0, 0)
        } else {
            panic!("unsupported arch")
        }
    }
}

/// Ensure that mshv VP indexes for the CPUs listed in the partition info
/// correspond to the N in the cpu@N devicetree node name. OpenVMM assumes that
/// this will be the case.
fn validate_vp_hw_ids(partition_info: &PartitionInfo) {
    use host_params::MAX_CPU_COUNT;
    use hypercall::HwId;

    if partition_info.isolation.is_hardware_isolated() {
        // TODO TDX SNP: we don't have a GHCB/GHCI page set up to communicate
        // with the hypervisor here, so we can't easily perform the check. Since
        // there is no security impact to this check, we can skip it for now; if
        // the VM fails to boot, then this is due to a host contract violation.
        //
        // For TDX, we could use ENUM TOPOLOGY to validate that the TD VCPU
        // indexes correspond to the APIC IDs in the right order. I am not
        // certain if there are places where we depend on this mapping today.
        return;
    }

    if hvcall().vtl() != Vtl::Vtl2 {
        // If we're not using guest VSM, then the guest won't communicate
        // directly with the hypervisor, so we can choose the VP indexes
        // ourselves.
        return;
    }

    // Ensure the host and hypervisor agree on VP index ordering.

    let mut hw_ids = off_stack!(ArrayVec<HwId, MAX_CPU_COUNT>, ArrayVec::new_const());
    hw_ids.clear();
    hw_ids.extend(partition_info.cpus.iter().map(|c| c.reg as _));
    let mut vp_indexes = off_stack!(ArrayVec<u32, MAX_CPU_COUNT>, ArrayVec::new_const());
    vp_indexes.clear();
    if let Err(err) = hvcall().get_vp_index_from_hw_id(&hw_ids, &mut vp_indexes) {
        panic!(
            "failed to get VP index for hardware ID {:#x}: {}",
            hw_ids[vp_indexes.len().min(hw_ids.len() - 1)],
            err
        );
    }
    if let Some((i, &vp_index)) = vp_indexes
        .iter()
        .enumerate()
        .find(|&(i, vp_index)| i as u32 != *vp_index)
    {
        panic!(
            "CPU hardware ID {:#x} does not correspond to VP index {}",
            hw_ids[i], vp_index
        );
    }
}

// See build.rs. See `mod rt` for the actual bootstrap code required to invoke
// shim_main.
#[cfg(not(minimal_rt))]
fn main() {
    unimplemented!("build with MINIMAL_RT_BUILD to produce a working boot loader");
}

#[cfg(test)]
mod test {
    use super::x86_boot::build_e820_map;
    use super::x86_boot::E820Ext;
    use crate::dt::write_dt;
    use crate::host_params::shim_params::IsolationType;
    use crate::host_params::PartitionInfo;
    use crate::host_params::MAX_CPU_COUNT;
    use crate::reserved_memory_regions;
    use crate::ReservedMemoryType;
    use arrayvec::ArrayString;
    use arrayvec::ArrayVec;
    use core::ops::Range;
    use host_fdt_parser::CpuEntry;
    use host_fdt_parser::MemoryEntry;
    use host_fdt_parser::VmbusInfo;
    use igvm_defs::MemoryMapEntryType;
    use loader_defs::linux::boot_params;
    use loader_defs::linux::e820entry;
    use loader_defs::linux::E820_RAM;
    use loader_defs::linux::E820_RESERVED;
    use memory_range::walk_ranges;
    use memory_range::MemoryRange;
    use memory_range::RangeWalkResult;
    use zerocopy::FromZeroes;

    const HIGH_MMIO_GAP_END: u64 = 0x1000000000; //  64 GiB
    const VMBUS_MMIO_GAP_SIZE: u64 = 0x10000000; // 256 MiB
    const HIGH_MMIO_GAP_START: u64 = HIGH_MMIO_GAP_END - VMBUS_MMIO_GAP_SIZE;

    /// Create partition info with given cpu count enabled and sequential
    /// apic_ids.
    fn new_partition_info(cpu_count: usize) -> PartitionInfo {
        let mut cpus: ArrayVec<CpuEntry, MAX_CPU_COUNT> = ArrayVec::new();

        for id in 0..(cpu_count as u64) {
            cpus.push(CpuEntry { reg: id, vnode: 0 });
        }

        let mut mmio = ArrayVec::new();
        mmio.push(
            MemoryRange::try_new(HIGH_MMIO_GAP_START..HIGH_MMIO_GAP_END).expect("valid range"),
        );

        PartitionInfo {
            vtl2_ram: ArrayVec::new(),
            vtl2_full_config_region: MemoryRange::EMPTY,
            vtl2_config_region_reclaim: MemoryRange::EMPTY,
            vtl2_reserved_region: MemoryRange::EMPTY,
            vtl2_pool_memory: MemoryRange::EMPTY,
            vtl2_used_ranges: ArrayVec::new(),
            partition_ram: ArrayVec::new(),
            isolation: IsolationType::None,
            bsp_reg: cpus[0].reg as u32,
            cpus,
            cmdline: ArrayString::new(),
            vmbus_vtl2: VmbusInfo {
                mmio,
                connection_id: 0,
            },
            vmbus_vtl0: VmbusInfo {
                mmio: ArrayVec::new(),
                connection_id: 0,
            },
            com3_serial_available: false,
            gic: None,
            memory_allocation_mode: host_fdt_parser::MemoryAllocationMode::Host,
            entropy: None,
            vtl0_alias_map: None,
            nvme_keepalive: false,
        }
    }

    // ensure we can boot with a _lot_ of vcpus
    #[test]
    #[cfg_attr(
        target_arch = "aarch64",
        ignore = "TODO: investigate why this doesn't always work on ARM"
    )]
    fn fdt_cpu_scaling() {
        const MAX_CPUS: usize = 2048;

        let mut buf = [0; 0x40000];
        write_dt(
            &mut buf,
            &new_partition_info(MAX_CPUS),
            &[],
            [],
            0..0,
            &ArrayString::from("test").unwrap_or_default(),
            None,
            None,
        )
        .unwrap();
    }

    // Must match the DeviceTree blob generated with the standard tooling
    // to ensure being compliant to the standards (or, at least, compatibility
    // with a widely used implementation).
    // For details on regenerating the test content, see `fdt_dtc_decompile`
    // below.
    #[test]
    #[ignore = "TODO: temporarily broken"]
    fn fdt_dtc_check_content() {
        const MAX_CPUS: usize = 2;
        const BUF_SIZE: usize = 0x1000;

        // Rust cannot infer the type.
        let dtb_data_spans: [(usize, &[u8]); 2] = [
            (
                /* Span starts at offset */ 0,
                b"\xd0\x0d\xfe\xed\x00\x00\x10\x00\x00\x00\x04\x38\x00\x00\x00\x38\
                \x00\x00\x00\x28\x00\x00\x00\x11\x00\x00\x00\x10\x00\x00\x00\x00\
                \x00\x00\x00\x4a\x00\x00\x01\x6c\x00\x00\x00\x00\x00\x00\x00\x00\
                \x00\x00\x00\x00\x00\x00\x00\x00\x23\x61\x64\x64\x72\x65\x73\x73\
                \x2d\x63\x65\x6c\x6c\x73\x00\x23\x73\x69\x7a\x65\x2d\x63\x65\x6c\
                \x6c\x73\x00\x6d\x6f\x64\x65\x6c\x00\x72\x65\x67\x00\x64\x65\x76\
                \x69\x63\x65\x5f\x74\x79\x70\x65\x00\x73\x74\x61\x74\x75\x73\x00\
                \x63\x6f\x6d\x70\x61\x74\x69\x62\x6c\x65\x00\x72\x61\x6e\x67\x65\
                \x73",
            ),
            (
                /* Span starts at offset */ 0x430,
                b"\x00\x00\x00\x00\x00\x00\x00\x00\x00\x00\x00\x01\x00\x00\x00\x00\
                \x00\x00\x00\x03\x00\x00\x00\x04\x00\x00\x00\x00\x00\x00\x00\x02\
                \x00\x00\x00\x03\x00\x00\x00\x04\x00\x00\x00\x0f\x00\x00\x00\x00\
                \x00\x00\x00\x03\x00\x00\x00\x0f\x00\x00\x00\x1b\x6d\x73\x66\x74\
                \x2c\x75\x6e\x64\x65\x72\x68\x69\x6c\x6c\x00\x00\x00\x00\x00\x01\
                \x63\x70\x75\x73\x00\x00\x00\x00\x00\x00\x00\x03\x00\x00\x00\x04\
                \x00\x00\x00\x00\x00\x00\x00\x01\x00\x00\x00\x03\x00\x00\x00\x04\
                \x00\x00\x00\x0f\x00\x00\x00\x00\x00\x00\x00\x01\x63\x70\x75\x40\
                \x30\x00\x00\x00\x00\x00\x00\x03\x00\x00\x00\x04\x00\x00\x00\x25\
                \x63\x70\x75\x00\x00\x00\x00\x03\x00\x00\x00\x04\x00\x00\x00\x21\
                \x00\x00\x00\x00\x00\x00\x00\x03\x00\x00\x00\x05\x00\x00\x00\x31\
                \x6f\x6b\x61\x79\x00\x00\x00\x00\x00\x00\x00\x02\x00\x00\x00\x01\
                \x63\x70\x75\x40\x31\x00\x00\x00\x00\x00\x00\x03\x00\x00\x00\x04\
                \x00\x00\x00\x25\x63\x70\x75\x00\x00\x00\x00\x03\x00\x00\x00\x04\
                \x00\x00\x00\x21\x00\x00\x00\x01\x00\x00\x00\x03\x00\x00\x00\x05\
                \x00\x00\x00\x31\x6f\x6b\x61\x79\x00\x00\x00\x00\x00\x00\x00\x02\
                \x00\x00\x00\x02\x00\x00\x00\x01\x76\x6d\x62\x75\x73\x00\x00\x00\
                \x00\x00\x00\x03\x00\x00\x00\x04\x00\x00\x00\x00\x00\x00\x00\x02\
                \x00\x00\x00\x03\x00\x00\x00\x04\x00\x00\x00\x0f\x00\x00\x00\x01\
                \x00\x00\x00\x03\x00\x00\x00\x0b\x00\x00\x00\x38\x6d\x73\x66\x74\
                \x2c\x76\x6d\x62\x75\x73\x00\x00\x00\x00\x00\x03\x00\x00\x00\x14\
                \x00\x00\x00\x43\x00\x00\x00\x00\x00\x00\x00\x00\x00\x00\x00\x0f\
                \xf0\x00\x00\x00\x10\x00\x00\x00\x00\x00\x00\x02\x00\x00\x00\x02\
                \x00\x00\x00\x09",
            ),
        ];

        let mut sample_buf = [0u8; BUF_SIZE];
        for (span_start, bytes) in dtb_data_spans {
            sample_buf[span_start..span_start + bytes.len()].copy_from_slice(bytes);
        }

        let mut buf = [0u8; BUF_SIZE];
        write_dt(
            &mut buf,
            &new_partition_info(MAX_CPUS),
            &[],
            [],
            0..0,
            &ArrayString::from("test").unwrap_or_default(),
            None,
            None,
        )
        .unwrap();

        assert!(sample_buf == buf);
    }

    // This test should be manually enabled when need to regenerate
    // the sample content above and validate spec compliance with `dtc`.
    // Before running the test, please install the DeviceTree compiler:
    // ```shell
    // sudo apt-get update && sudo apt-get install device-tree-compiler
    // ```
    #[test]
    #[ignore = "enabling the test requires installing additional software, \
                and developers will experience a break."]
    fn fdt_dtc_decompile() {
        const MAX_CPUS: usize = 2048;

        let mut buf = [0; 0x40000];
        write_dt(
            &mut buf,
            &new_partition_info(MAX_CPUS),
            &[],
            [],
            0..0,
            &ArrayString::from("test").unwrap_or_default(),
            None,
            None,
        )
        .unwrap();

        let input_dtb_file_name = "openhcl_boot.dtb";
        let output_dts_file_name = "openhcl_boot.dts";
        std::fs::write(input_dtb_file_name, buf).unwrap();
        let success = std::process::Command::new("dtc")
            .args([input_dtb_file_name, "-I", "dtb", "-o", output_dts_file_name])
            .status()
            .unwrap()
            .success();
        assert!(success);
    }

    fn partition_info_ram_ranges(
        ram: &[Range<u64>],
        parameter_range: MemoryRange,
        reclaim: Option<Range<u64>>,
    ) -> PartitionInfo {
        let mut info = PartitionInfo::new();

        info.vtl2_ram = ram
            .iter()
            .map(|r| MemoryEntry {
                range: MemoryRange::try_new(r.clone()).unwrap(),
                mem_type: MemoryMapEntryType::VTL2_PROTECTABLE,
                vnode: 0,
            })
            .collect();

        info.vtl2_full_config_region = parameter_range;

        info.vtl2_config_region_reclaim = reclaim
            .map(|r| MemoryRange::try_new(r).unwrap())
            .unwrap_or(MemoryRange::EMPTY);

        info
    }

    fn check_e820(boot_params: &boot_params, ext: &E820Ext, expected: &[(Range<u64>, u32)]) {
        let actual = boot_params.e820_map[..boot_params.e820_entries as usize]
            .iter()
            .chain(
                ext.entries
                    .iter()
                    .take((ext.header.len as usize) / size_of::<e820entry>()),
            );

        assert_eq!(actual.clone().count(), expected.len());

        for (actual, (expected_range, expected_type)) in actual.zip(expected.iter()) {
            let addr: u64 = actual.addr.into();
            let size: u64 = actual.size.into();
            let typ: u32 = actual.typ.into();
            assert_eq!(addr, expected_range.start);
            assert_eq!(size, expected_range.end - expected_range.start);
            assert_eq!(typ, *expected_type);
        }
    }

    const ONE_MB: u64 = 0x10_0000;

    #[test]
    fn test_e820_basic() {
        // memmap with no param reclaim
        let mut boot_params: boot_params = FromZeroes::new_zeroed();
        let mut ext = FromZeroes::new_zeroed();
        let parameter_range = MemoryRange::try_new(2 * ONE_MB..3 * ONE_MB).unwrap();
        let partition_info =
            partition_info_ram_ranges(&[ONE_MB..4 * ONE_MB], parameter_range, None);

        assert!(build_e820_map(
            &mut boot_params,
            &mut ext,
            &partition_info,
            reserved_memory_regions(&partition_info, None).as_ref(),
        )
        .is_ok());

        check_e820(
            &boot_params,
            &ext,
            &[
                (ONE_MB..2 * ONE_MB, E820_RAM),
                (2 * ONE_MB..3 * ONE_MB, E820_RESERVED),
                (3 * ONE_MB..4 * ONE_MB, E820_RAM),
            ],
        );

        // memmap with reclaim
        let mut boot_params: boot_params = FromZeroes::new_zeroed();
        let mut ext = FromZeroes::new_zeroed();
        let parameter_range = MemoryRange::try_new(2 * ONE_MB..5 * ONE_MB).unwrap();
        let partition_info = partition_info_ram_ranges(
            &[ONE_MB..6 * ONE_MB],
            parameter_range,
            Some(3 * ONE_MB..4 * ONE_MB),
        );

        assert!(build_e820_map(
            &mut boot_params,
            &mut ext,
            &partition_info,
            reserved_memory_regions(&partition_info, None).as_ref(),
        )
        .is_ok());

        check_e820(
            &boot_params,
            &ext,
            &[
                (ONE_MB..2 * ONE_MB, E820_RAM),
                (2 * ONE_MB..3 * ONE_MB, E820_RESERVED),
                (3 * ONE_MB..4 * ONE_MB, E820_RAM),
                (4 * ONE_MB..5 * ONE_MB, E820_RESERVED),
                (5 * ONE_MB..6 * ONE_MB, E820_RAM),
            ],
        );

        // two mem ranges
        let mut boot_params: boot_params = FromZeroes::new_zeroed();
        let mut ext = FromZeroes::new_zeroed();
        let parameter_range = MemoryRange::try_new(2 * ONE_MB..5 * ONE_MB).unwrap();
        let partition_info = partition_info_ram_ranges(
            &[ONE_MB..4 * ONE_MB, 4 * ONE_MB..10 * ONE_MB],
            parameter_range,
            Some(3 * ONE_MB..4 * ONE_MB),
        );

        assert!(build_e820_map(
            &mut boot_params,
            &mut ext,
            &partition_info,
            reserved_memory_regions(&partition_info, None).as_ref(),
        )
        .is_ok());

        check_e820(
            &boot_params,
            &ext,
            &[
                (ONE_MB..2 * ONE_MB, E820_RAM),
                (2 * ONE_MB..3 * ONE_MB, E820_RESERVED),
                (3 * ONE_MB..4 * ONE_MB, E820_RAM),
                (4 * ONE_MB..5 * ONE_MB, E820_RESERVED),
                (5 * ONE_MB..10 * ONE_MB, E820_RAM),
            ],
        );

        // memmap in 1 mb chunks
        let mut boot_params: boot_params = FromZeroes::new_zeroed();
        let mut ext = FromZeroes::new_zeroed();
        let parameter_range = MemoryRange::try_new(2 * ONE_MB..5 * ONE_MB).unwrap();
        let partition_info = partition_info_ram_ranges(
            &[
                ONE_MB..2 * ONE_MB,
                2 * ONE_MB..3 * ONE_MB,
                3 * ONE_MB..4 * ONE_MB,
                4 * ONE_MB..5 * ONE_MB,
                5 * ONE_MB..6 * ONE_MB,
                6 * ONE_MB..7 * ONE_MB,
                7 * ONE_MB..8 * ONE_MB,
            ],
            parameter_range,
            Some(3 * ONE_MB..4 * ONE_MB),
        );

        assert!(build_e820_map(
            &mut boot_params,
            &mut ext,
            &partition_info,
            reserved_memory_regions(&partition_info, None).as_ref(),
        )
        .is_ok());

        check_e820(
            &boot_params,
            &ext,
            &[
                (ONE_MB..2 * ONE_MB, E820_RAM),
                (2 * ONE_MB..3 * ONE_MB, E820_RESERVED),
                (3 * ONE_MB..4 * ONE_MB, E820_RAM),
                (4 * ONE_MB..5 * ONE_MB, E820_RESERVED),
                (5 * ONE_MB..6 * ONE_MB, E820_RAM),
                (6 * ONE_MB..7 * ONE_MB, E820_RAM),
                (7 * ONE_MB..8 * ONE_MB, E820_RAM),
            ],
        );
    }

    #[test]
    fn test_e820_param_not_covered() {
        // parameter range not covered by ram at all
        let mut boot_params: boot_params = FromZeroes::new_zeroed();
        let mut ext = FromZeroes::new_zeroed();
        let parameter_range = MemoryRange::try_new(5 * ONE_MB..6 * ONE_MB).unwrap();
        let partition_info =
            partition_info_ram_ranges(&[ONE_MB..4 * ONE_MB], parameter_range, None);

        assert!(build_e820_map(
            &mut boot_params,
            &mut ext,
            &partition_info,
            reserved_memory_regions(&partition_info, None).as_ref(),
        )
        .is_err());

        // parameter range start partial coverage
        let mut boot_params: boot_params = FromZeroes::new_zeroed();
        let mut ext = FromZeroes::new_zeroed();
        let parameter_range = MemoryRange::try_new(3 * ONE_MB..6 * ONE_MB).unwrap();
        let partition_info =
            partition_info_ram_ranges(&[ONE_MB..4 * ONE_MB], parameter_range, None);

        assert!(build_e820_map(
            &mut boot_params,
            &mut ext,
            &partition_info,
            reserved_memory_regions(&partition_info, None).as_ref(),
        )
        .is_err());

        // parameter range end partial coverage
        let mut boot_params: boot_params = FromZeroes::new_zeroed();
        let mut ext = FromZeroes::new_zeroed();
        let parameter_range = MemoryRange::try_new(2 * ONE_MB..5 * ONE_MB).unwrap();
        let partition_info =
            partition_info_ram_ranges(&[4 * ONE_MB..6 * ONE_MB], parameter_range, None);

        assert!(build_e820_map(
            &mut boot_params,
            &mut ext,
            &partition_info,
            reserved_memory_regions(&partition_info, None).as_ref(),
        )
        .is_err());

        // parameter range larger than ram
        let mut boot_params: boot_params = FromZeroes::new_zeroed();
        let mut ext = FromZeroes::new_zeroed();
        let parameter_range = MemoryRange::try_new(2 * ONE_MB..8 * ONE_MB).unwrap();
        let partition_info =
            partition_info_ram_ranges(&[4 * ONE_MB..6 * ONE_MB], parameter_range, None);

        assert!(build_e820_map(
            &mut boot_params,
            &mut ext,
            &partition_info,
            reserved_memory_regions(&partition_info, None).as_ref(),
        )
        .is_err());

        // ram has gap inside param range
        let mut boot_params: boot_params = FromZeroes::new_zeroed();
        let mut ext = FromZeroes::new_zeroed();
        let parameter_range = MemoryRange::try_new(2 * ONE_MB..8 * ONE_MB).unwrap();
        let partition_info = partition_info_ram_ranges(
            &[ONE_MB..6 * ONE_MB, 7 * ONE_MB..10 * ONE_MB],
            parameter_range,
            None,
        );

        assert!(build_e820_map(
            &mut boot_params,
            &mut ext,
            &partition_info,
            reserved_memory_regions(&partition_info, None).as_ref(),
        )
        .is_err());
    }

    #[test]
    fn test_e820_huge() {
        // memmap with no param reclaim
        let mut boot_params: boot_params = FromZeroes::new_zeroed();
        let mut ext = FromZeroes::new_zeroed();
        let ram = MemoryRange::new(0..32 * ONE_MB);
        let partition_info = partition_info_ram_ranges(&[ram.into()], MemoryRange::EMPTY, None);
        let reserved = (0..256)
            .map(|i| {
                (
                    MemoryRange::from_4k_gpn_range(i * 8 + 1..i * 8 + 3),
                    ReservedMemoryType::Vtl2Config,
                )
            })
            .collect::<Vec<_>>();

        build_e820_map(&mut boot_params, &mut ext, &partition_info, &reserved).unwrap();

        assert!(ext.header.len > 0);

        let expected = walk_ranges([(ram, ())], reserved.iter().map(|&(r, _)| (r, ())))
            .flat_map(|(range, r)| match r {
                RangeWalkResult::Neither => None,
                RangeWalkResult::Left(_) => Some((range.into(), E820_RAM)),
                RangeWalkResult::Right(_) => unreachable!(),
                RangeWalkResult::Both(_, _) => Some((range.into(), E820_RESERVED)),
            })
            .collect::<Vec<_>>();

        check_e820(&boot_params, &ext, &expected);
    }
}<|MERGE_RESOLUTION|>--- conflicted
+++ resolved
@@ -226,10 +226,7 @@
     }
 
     // Only when explicitly supported by Host.
-<<<<<<< HEAD
-=======
     // TODO: Move from command line to device tree when stabilized.
->>>>>>> 66f6c5e0
     if partition_info.nvme_keepalive && !partition_info.vtl2_pool_memory.is_empty() {
         write!(cmdline, "OPENHCL_NVME_KEEP_ALIVE=1 ")?;
     }
