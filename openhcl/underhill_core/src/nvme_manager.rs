--- conflicted
+++ resolved
@@ -380,13 +380,7 @@
         self.devices = HashMap::new();
         for disk in &saved_state.nvme_disks {
             let pci_id = disk.pci_id.clone();
-<<<<<<< HEAD
             tracing::info!("YSP: restoring nvme disk {}", pci_id);
-            let dma_client = self
-                .dma_client_spawner
-                .create_client(format!("nvme_{}", pci_id))?;
-=======
-
             let dma_client = self.dma_client_spawner.new_client(DmaClientParameters {
                 device_name: format!("nvme_{}", pci_id),
                 lower_vtl_policy: LowerVtlPermissionPolicy::Any,
@@ -401,7 +395,6 @@
             // This code can wait on each VFIO device until it is arrived.
             // A potential optimization would be to delay VFIO operation
             // until it is ready, but a redesign of VfioDevice is needed.
->>>>>>> a3786447
             let vfio_device =
                 VfioDevice::restore(&self.driver_source, &disk.pci_id.clone(), true, dma_client)
                     .instrument(tracing::info_span!("vfio_device_restore", pci_id))
