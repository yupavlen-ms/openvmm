--- conflicted
+++ resolved
@@ -110,24 +110,12 @@
         };
         let task = driver.spawn("nvme-manager", async move {
             // Restore saved data (if present) before async worker thread runs.
-<<<<<<< HEAD
-            if saved_state.is_some() {
-                let restore_stataus = NvmeManager::restore(
-                    &mut worker,
-                    saved_state.as_ref().unwrap(),
-                )
-                .instrument(tracing::info_span!("nvme_manager_restore"))
-                .await;
-                if let Err(e) = restore_stataus {
-                    tracing::error!("YSP: failed to restore nvme manager state: {}", e);
-=======
             if let Some(s) = saved_state.as_ref() {
                 if let Err(e) = NvmeManager::restore(&mut worker, s)
                     .instrument(tracing::info_span!("nvme_manager_restore"))
                     .await
                 {
                     tracing::error!("failed to restore nvme manager: {}", e);
->>>>>>> 1453b0c8
                 }
             };
             worker.run(recv).await
