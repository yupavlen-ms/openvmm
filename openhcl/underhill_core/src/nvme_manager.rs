// Copyright (c) Microsoft Corporation.
// Licensed under the MIT License.

//! Provides access to NVMe namespaces that are backed by the user-mode NVMe
//! VFIO driver. Keeps track of all the NVMe drivers.

use crate::dma_manager::DmaClientSpawner;
use crate::nvme_manager::save_restore::NvmeManagerSavedState;
use crate::nvme_manager::save_restore::NvmeSavedDiskConfig;
use crate::servicing::NvmeSavedState;
use anyhow::Context;
use async_trait::async_trait;
use disk_backend::resolve::ResolveDiskParameters;
use disk_backend::resolve::ResolvedDisk;
use futures::future::join_all;
use futures::StreamExt;
use futures::TryFutureExt;
use inspect::Inspect;
use mesh::rpc::Rpc;
use mesh::rpc::RpcSend;
use mesh::MeshPayload;
use pal_async::task::Spawn;
use pal_async::task::Task;
use std::collections::hash_map;
use std::collections::HashMap;
use std::sync::Arc;
use thiserror::Error;
use tracing::Instrument;
use user_driver::vfio::VfioDevice;
use vm_resource::kind::DiskHandleKind;
use vm_resource::AsyncResolveResource;
use vm_resource::ResourceId;
use vm_resource::ResourceResolver;
use vmcore::vm_task::VmTaskDriverSource;

#[derive(Debug, Error)]
#[error("nvme device {pci_id} error")]
pub struct NamespaceError {
    pci_id: String,
    #[source]
    source: InnerError,
}

#[derive(Debug, Error)]
enum InnerError {
    #[error("failed to initialize vfio device")]
    Vfio(#[source] anyhow::Error),
    #[error("failed to initialize nvme device")]
    DeviceInitFailed(#[source] anyhow::Error),
    #[error("failed to create dma client for device")]
    DmaClient(#[source] anyhow::Error),
    #[error("failed to get namespace {nsid}")]
    Namespace {
        nsid: u32,
        #[source]
        source: nvme_driver::NamespaceError,
    },
}

#[derive(Debug)]
pub struct NvmeManager {
    task: Task<()>,
    client: NvmeManagerClient,
    /// Running environment (memory layout) supports save/restore.
    save_restore_supported: bool,
}

impl Inspect for NvmeManager {
    fn inspect(&self, req: inspect::Request<'_>) {
        let mut resp = req.respond();
        // Pull out the field that force loads a driver on a device and handle
        // it separately.
        resp.child("force_load_pci_id", |req| match req.update() {
            Ok(update) => {
                self.client
                    .sender
                    .send(Request::ForceLoadDriver(update.defer()));
            }
            Err(req) => req.value("".into()),
        });
        // Send the remaining fields directly to the worker.
        self.client
            .sender
            .send(Request::Inspect(resp.request().defer()));
    }
}

impl NvmeManager {
    pub fn new(
        driver_source: &VmTaskDriverSource,
        vp_count: u32,
        save_restore_supported: bool,
        saved_state: Option<NvmeSavedState>,
        dma_client_spawner: DmaClientSpawner,
    ) -> Self {
        tracing::info!("YSP: NvmeManager::new save_res_supp={}", save_restore_supported);
        let (send, recv) = mesh::channel();
        let driver = driver_source.simple();
        let mut worker = NvmeManagerWorker {
            driver_source: driver_source.clone(),
            devices: HashMap::new(),
            vp_count,
            save_restore_supported,
            dma_client_spawner,
        };
        let task = driver.spawn("nvme-manager", async move {
            // Restore saved data (if present) before async worker thread runs.
            if saved_state.is_some() {
                let _ = NvmeManager::restore(&mut worker, saved_state.as_ref().unwrap())
                    .instrument(tracing::info_span!("nvme_manager_restore"))
                    .await;
            };
            worker.run(recv).await
        });
        Self {
            task,
            client: NvmeManagerClient {
                sender: Arc::new(send),
            },
            save_restore_supported,
        }
    }

    pub fn client(&self) -> &NvmeManagerClient {
        &self.client
    }

    pub async fn shutdown(self, nvme_keepalive: bool) {
        // Early return is faster way to skip shutdown.
        // but we need to thoroughly test the data integrity.
        // TODO: Enable this once tested and approved.
        //
        // if self.nvme_keepalive { return }
            tracing::info!("YSP: FIXME: NO skip shutdown");
        self.client.sender.send(Request::Shutdown {
            span: tracing::info_span!("shutdown_nvme_manager"),
            nvme_keepalive,
        });
        self.task.await;
    }

    /// Save NVMe manager's state during servicing.
    pub async fn save(&self, nvme_keepalive: bool) -> Option<NvmeManagerSavedState> {
        tracing::info!("YSP: NvmeManager::save supported={} keepalive={}", self.save_restore_supported, nvme_keepalive);
        // NVMe manager has no own data to save, everything will be done
        // in the Worker task which can be contacted through Client.
        if self.save_restore_supported && nvme_keepalive {
            Some(self.client().save().await?)
        } else {
            // Do not save any state if nvme_keepalive
            // was explicitly disabled.
            None
        }
    }

    /// Restore NVMe manager's state after servicing.
    async fn restore(
        worker: &mut NvmeManagerWorker,
        saved_state: &NvmeSavedState,
    ) -> anyhow::Result<()> {
        tracing::info!("YSP: NvmeManager::restore");
        worker
            .restore(&saved_state.nvme_state)
            .instrument(tracing::info_span!("nvme_worker_restore"))
            .await?;

        Ok(())
    }
}

enum Request {
    Inspect(inspect::Deferred),
    ForceLoadDriver(inspect::DeferredUpdate),
    GetNamespace(Rpc<(String, u32), Result<Arc<nvme_driver::Namespace>, NamespaceError>>),
    Save(Rpc<(), Result<NvmeManagerSavedState, anyhow::Error>>),
    Shutdown {
        span: tracing::Span,
        nvme_keepalive: bool,
    },
}

#[derive(Debug, Clone)]
pub struct NvmeManagerClient {
    sender: Arc<mesh::Sender<Request>>,
}

impl NvmeManagerClient {
    pub async fn get_namespace(
        &self,
        pci_id: String,
        nsid: u32,
    ) -> anyhow::Result<Arc<nvme_driver::Namespace>> {
        tracing::info!("YSP: get_namespace nsid={}", nsid);
        Ok(self
            .sender
            .call(Request::GetNamespace, (pci_id.clone(), nsid))
            .instrument(tracing::info_span!("nvme_get_namespace", pci_id, nsid))
            .await
            .context("nvme manager is shut down")??)
    }

    /// Send an RPC call to save NVMe worker data.
    pub async fn save(&self) -> Option<NvmeManagerSavedState> {
        tracing::info!("YSP: NvmeManagerClient::save");
        match self.sender.call(Request::Save, ()).await {
            Ok(s) => s.ok(),
            Err(_) => None,
        }
    }
}

#[derive(Inspect)]
struct NvmeManagerWorker {
    #[inspect(skip)]
    driver_source: VmTaskDriverSource,
    #[inspect(iter_by_key)]
    devices: HashMap<String, nvme_driver::NvmeDriver<VfioDevice>>,
    vp_count: u32,
    /// Running environment (memory layout) allows save/restore.
    save_restore_supported: bool,
    #[inspect(skip)]
    dma_client_spawner: DmaClientSpawner,
}

impl NvmeManagerWorker {
    async fn run(&mut self, mut recv: mesh::Receiver<Request>) {
        let (join_span, nvme_keepalive) = loop {
            let Some(req) = recv.next().await else {
                break (tracing::Span::none(), false);
            };
            match req {
                Request::Inspect(deferred) => deferred.inspect(&self),
                Request::ForceLoadDriver(update) => {
                    match self.get_driver(update.new_value().to_owned()).await {
                        Ok(_) => {
                            let pci_id = update.new_value().into();
                            update.succeed(pci_id);
                        }
                        Err(err) => {
                            update.fail(err);
                        }
                    }
                }
                Request::GetNamespace(rpc) => {
                    rpc.handle(|(pci_id, nsid)| {
                        self.get_namespace(pci_id.clone(), nsid)
                            .map_err(|source| NamespaceError { pci_id, source })
                    })
                    .await
                }
                // Request to save worker data for servicing.
                Request::Save(rpc) => {
                    rpc.handle(|_| self.save())
                        .instrument(tracing::info_span!("nvme_save_state"))
                        .await
                }
                Request::Shutdown {
                    span,
                    nvme_keepalive,
                } => {
                    // nvme_keepalive is received from host but it is only valid
                    // when memory pool allocator supports save/restore.
                    let do_not_reset = nvme_keepalive && self.save_restore_supported;
                    // Update the flag for all connected devices.
                    for (_s, dev) in self.devices.iter_mut() {
                        // Prevent devices from originating controller reset in drop().
                        dev.update_servicing_flags(do_not_reset);
                    }
                    break (span, nvme_keepalive);
                }
            }
        };

        // When nvme_keepalive flag is set then this block is unreachable
        // because the Shutdown request is never sent.
        tracing::info!("YSP: QUIT save_supp={} keepalive={}", self.save_restore_supported, nvme_keepalive);
        // Tear down all the devices if nvme_keepalive is not set.
        if !nvme_keepalive || !self.save_restore_supported {
            async {
                join_all(self.devices.drain().map(|(pci_id, driver)| {
                    driver
                        .shutdown()
                        .instrument(tracing::info_span!("shutdown_nvme_driver", pci_id))
                }))
                .await
            }
            .instrument(join_span)
            .await;
            tracing::info!("YSP: vfio nvme shutdown completed");
        } else {
            tracing::info!("YSP: skipping vfio nvme shutdown");
        }
    }

    async fn get_driver(
        &mut self,
        pci_id: String,
    ) -> Result<&mut nvme_driver::NvmeDriver<VfioDevice>, InnerError> {
        let driver = match self.devices.entry(pci_id.to_owned()) {
            hash_map::Entry::Occupied(entry) => {
                tracing::info!("YSP: existing entry");
                entry.into_mut()
            }
            hash_map::Entry::Vacant(entry) => {
                let dma_client = self
                    .dma_client_spawner
                    .create_client(format!("nvme_{}", pci_id))
                    .map_err(InnerError::DmaClient)?;

                let device = VfioDevice::new(&self.driver_source, entry.key(), dma_client)
                    .instrument(tracing::info_span!("vfio_device_open", pci_id))
                    .await
                    .map_err(InnerError::Vfio)?;

                let driver =
                    nvme_driver::NvmeDriver::new(&self.driver_source, self.vp_count, device)
                        .instrument(tracing::info_span!(
                            "nvme_driver_init",
                            pci_id = entry.key()
                        ))
                        .await
                        .map_err(InnerError::DeviceInitFailed)?;

                entry.insert(driver)
            }
        };
        Ok(driver)
    }

    async fn get_namespace(
        &mut self,
        pci_id: String,
        nsid: u32,
    ) -> Result<Arc<nvme_driver::Namespace>, InnerError> {
        tracing::info!("YSP: get_namespace: new nsid={}", nsid);
        let driver = self.get_driver(pci_id.to_owned()).await?;
        driver
            .namespace(nsid)
            .await
            .map_err(|source| InnerError::Namespace { nsid, source })
    }

    /// Saves NVMe device's states into buffer during servicing.
    pub async fn save(&mut self) -> anyhow::Result<NvmeManagerSavedState> {
        tracing::info!("YSP: NvmeManagerWorker::save (vp_count={})", self.vp_count);
        let mut nvme_disks: Vec<NvmeSavedDiskConfig> = Vec::new();
        for (pci_id, driver) in self.devices.iter_mut() {
            nvme_disks.push(NvmeSavedDiskConfig {
                pci_id: pci_id.clone(),
                driver_state: driver
                    .save()
                    .instrument(tracing::info_span!("nvme_driver_save", %pci_id))
                    .await?,
            });
        }

        Ok(NvmeManagerSavedState {
            cpu_count: self.vp_count,
            nvme_disks,
        })
    }

    /// Restore NVMe manager and device states from the buffer after servicing.
    pub async fn restore(&mut self, saved_state: &NvmeManagerSavedState) -> anyhow::Result<()> {
        tracing::info!("YSP: NvmeManagerWorker::restore {} disks", &saved_state.nvme_disks.len());
        self.devices = HashMap::new();
        for disk in &saved_state.nvme_disks {
            let pci_id = disk.pci_id.clone();
<<<<<<< HEAD
            tracing::info!("YSP: restoring nvme disk {}", pci_id);
=======

            let dma_client = self
                .dma_client_spawner
                .create_client(format!("nvme_{}", pci_id))?;
>>>>>>> 925bd93d
            let vfio_device =
                // This code can wait on each VFIO device until it is arrived.
                // A potential optimization would be to delay VFIO operation
                // until it is ready, but a redesign of VfioDevice is needed.
                VfioDevice::restore(
                    &self.driver_source,
                    &disk.pci_id.clone(),
                    true,
                    dma_client,
                )
                .instrument(tracing::info_span!("vfio_device_restore", pci_id))
                .await?;

            let nvme_driver = nvme_driver::NvmeDriver::restore(
                &self.driver_source,
                saved_state.cpu_count,
                vfio_device,
                &disk.driver_state,
            )
            .instrument(tracing::info_span!("nvme_driver_restore"))
            .await?;
            tracing::info!("YSP: after NvmeDriver::restore");

            self.devices.insert(disk.pci_id.clone(), nvme_driver);
        }
        tracing::info!("YSP: NvmeManagerWorker::restore - done");
        Ok(())
    }
}

pub struct NvmeDiskResolver {
    manager: NvmeManagerClient,
}

impl NvmeDiskResolver {
    pub fn new(manager: NvmeManagerClient) -> Self {
        tracing::info!("YSP: NvmeDiskResolver::new");
        Self { manager }
    }
}

#[async_trait]
impl AsyncResolveResource<DiskHandleKind, NvmeDiskConfig> for NvmeDiskResolver {
    type Output = ResolvedDisk;
    type Error = anyhow::Error;

    async fn resolve(
        &self,
        _resolver: &ResourceResolver,
        rsrc: NvmeDiskConfig,
        _input: ResolveDiskParameters<'_>,
    ) -> Result<Self::Output, Self::Error> {
        tracing::info!("YSP: NvmeDiskResolver::resolve nsid={} pci_id={}", rsrc.nsid, &rsrc.pci_id.clone());
        let namespace = self
            .manager
            .get_namespace(rsrc.pci_id, rsrc.nsid)
            .await
            .context("could not open nvme namespace")?;

        // YSP: FIXME: This is why we need Arc<Namespace>, otherwise the object is gone.
        Ok(ResolvedDisk::new(disk_nvme::NvmeDisk::new(namespace.clone())).context("invalid disk")?)
    }
}

#[derive(MeshPayload, Default)]
pub struct NvmeDiskConfig {
    pub pci_id: String,
    pub nsid: u32,
}

impl ResourceId<DiskHandleKind> for NvmeDiskConfig {
    const ID: &'static str = "nvme";
}

pub mod save_restore {
    use mesh::payload::Protobuf;
    use vmcore::save_restore::SavedStateRoot;

    #[derive(Protobuf, SavedStateRoot)]
    #[mesh(package = "underhill")]
    pub struct NvmeManagerSavedState {
        #[mesh(1)]
        pub cpu_count: u32,
        #[mesh(2)]
        pub nvme_disks: Vec<NvmeSavedDiskConfig>,
    }

    #[derive(Protobuf, Clone)]
    #[mesh(package = "underhill")]
    pub struct NvmeSavedDiskConfig {
        #[mesh(1)]
        pub pci_id: String,
        #[mesh(2)]
        pub driver_state: nvme_driver::NvmeDriverSavedState,
    }
}<|MERGE_RESOLUTION|>--- conflicted
+++ resolved
@@ -366,14 +366,10 @@
         self.devices = HashMap::new();
         for disk in &saved_state.nvme_disks {
             let pci_id = disk.pci_id.clone();
-<<<<<<< HEAD
             tracing::info!("YSP: restoring nvme disk {}", pci_id);
-=======
-
             let dma_client = self
                 .dma_client_spawner
                 .create_client(format!("nvme_{}", pci_id))?;
->>>>>>> 925bd93d
             let vfio_device =
                 // This code can wait on each VFIO device until it is arrived.
                 // A potential optimization would be to delay VFIO operation
